--- conflicted
+++ resolved
@@ -53,14 +53,11 @@
         tags: ${{ steps.meta.outputs.tags }}
         labels: ${{ steps.meta.outputs.labels }}
 #        cache-from: type=gha, scope=${{ github.workflow }}
-<<<<<<< HEAD
 #        cache-to: type=gha, scope=${{ github.workflow }}
+
 
     - name: Delete older packages
       uses: actions/delete-package-versions@v3
       with:
         package-name: ${{ env.REGISTRY }}/gps:pr-5
         token: ${{ secrets.PUSH_CONTAINER_TOKEN }}
-=======
-#        cache-to: type=gha, scope=${{ github.workflow }}
->>>>>>> e5eba2fe
